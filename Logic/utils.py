from typing import Dict, List
from .core.search import SearchEngine
<<<<<<< HEAD
from .core.spell_correction import SpellCorrection
from .core.snippet import Snippet
from .core.indexer.indexes_enum import Indexes, Index_types
import json

movies_dataset = {}
with open("IMDB_crawled.json", "r") as FILE:
    documents = json.load(FILE)
for doc in documents:
    movies_dataset[doc['id']] = doc
search_engine = SearchEngine()
=======
from .core.utility.spell_correction import SpellCorrection
from .core.utility.snippet import Snippet
from .core.indexer.indexes_enum import Indexes, Index_types
import json

movies_dataset = None  # TODO: load your movies dataset (from the json file you saved your indexes in), here
# You can refer to `get_movie_by_id` to see how this is used.
# search_engine = SearchEngine()
>>>>>>> ab4e92b6


def correct_text(text: str, all_documents) -> str:
    """
    Correct the give query text, if it is misspelled using Jacard similarity

    Paramters
    ---------
    text: str
        The query text
    all_documents : list of str
        The input documents.

    Returns
    str
        The corrected form of the given text
    """
<<<<<<< HEAD
    doc_strings = [' '.join(doc['stars'] + doc['genres'] + doc['summaries']) for doc in all_documents.values() if len(doc['summaries']) > 0]
    print("query was:", text)
    spell_correction_obj = SpellCorrection(doc_strings)
    text = spell_correction_obj.spell_check(text)
    print("turned to:", text)
=======
    # TODO: You can add any preprocessing steps here, if needed!
    # spell_correction_obj = SpellCorrection(all_documents)
    # text = spell_correction_obj.spell_check(text)
>>>>>>> ab4e92b6
    return text


def search(
    query: str,
    max_result_count: int,
    method: str = "ltn-lnn",
    weights: list = [0.3, 0.3, 0.4],
    should_print=False,
    preferred_genre: str = None,
):
    """
    Finds relevant documents to query

    Parameters
    ---------------------------------------------------------------------------------------------------
    query:
        The query text

    max_result_count: Return top 'max_result_count' docs which have the highest scores.
                      notice that if max_result_count = -1, then you have to return all docs

    method: 'ltn.lnn' or 'ltc.lnc' or 'OkapiBM25'

    weights:
        The list, containing importance weights in the search result for each of these items:
            Indexes.STARS: weights[0],
            Indexes.GENRES: weights[1],
            Indexes.SUMMARIES: weights[2],

    preferred_genre:
        A list containing preference rates for each genre. If None, the preference rates are equal.
        (You can leave it None for now)

    Returns
    ----------------------------------------------------------------------------------------------------
    list
    Retrieved documents with snippet
    """
<<<<<<< HEAD
    weights = {
        Indexes.STARS: weights[0],
        Indexes.GENRES: weights[1],
        Indexes.SUMMARIES: weights[2],
    }
    return search_engine.search(
        query, method, weights, max_results=max_result_count, safe_ranking=True
    )
=======
    # weights = ...  # TODO
    # return search_engine.search(
    #     query, method, weights, max_results=max_result_count, safe_ranking=True
    # )
    return None
>>>>>>> ab4e92b6


def get_movie_by_id(id: str, movies_dataset: List[Dict[str, str]]) -> Dict[str, str]:
    """
    Get movie by its id

    Parameters
    ---------------------------------------------------------------------------------------------------
    id: str
        The id of the movie

    movies_dataset: List[Dict[str, str]]
        The dataset of movies

    Returns
    ----------------------------------------------------------------------------------------------------
    dict
        The movie with the given id
    """
    # result = movies_dataset.get(
    #     id,
    #     {
    #         "Title": "This is movie's title",
    #         "Summary": "This is a summary",
    #         "URL": "https://www.imdb.com/title/tt0111161/",
    #         "Cast": ["Morgan Freeman", "Tim Robbins"],
    #         "Genres": ["Drama", "Crime"],
    #         "Image_URL": "https://m.media-amazon.com/images/M/MV5BNDE3ODcxYzMtY2YzZC00NmNlLWJiNDMtZDViZWM2MzIxZDYwXkEyXkFqcGdeQXVyNjAwNDUxODI@._V1_.jpg",
    #     },
    # )

    # result["Image_URL"] = (
    #     "https://m.media-amazon.com/images/M/MV5BNDE3ODcxYzMtY2YzZC00NmNlLWJiNDMtZDViZWM2MzIxZDYwXkEyXkFqcGdeQXVyNjAwNDUxODI@._V1_.jpg"  # a default picture for selected movies
    # )
    # result["URL"] = (
    #     f"https://www.imdb.com/title/{result['id']}"  # The url pattern of IMDb movies
    # )
    # return result
    return None<|MERGE_RESOLUTION|>--- conflicted
+++ resolved
@@ -1,6 +1,5 @@
 from typing import Dict, List
 from .core.search import SearchEngine
-<<<<<<< HEAD
 from .core.spell_correction import SpellCorrection
 from .core.snippet import Snippet
 from .core.indexer.indexes_enum import Indexes, Index_types
@@ -12,16 +11,6 @@
 for doc in documents:
     movies_dataset[doc['id']] = doc
 search_engine = SearchEngine()
-=======
-from .core.utility.spell_correction import SpellCorrection
-from .core.utility.snippet import Snippet
-from .core.indexer.indexes_enum import Indexes, Index_types
-import json
-
-movies_dataset = None  # TODO: load your movies dataset (from the json file you saved your indexes in), here
-# You can refer to `get_movie_by_id` to see how this is used.
-# search_engine = SearchEngine()
->>>>>>> ab4e92b6
 
 
 def correct_text(text: str, all_documents) -> str:
@@ -39,17 +28,11 @@
     str
         The corrected form of the given text
     """
-<<<<<<< HEAD
     doc_strings = [' '.join(doc['stars'] + doc['genres'] + doc['summaries']) for doc in all_documents.values() if len(doc['summaries']) > 0]
     print("query was:", text)
     spell_correction_obj = SpellCorrection(doc_strings)
     text = spell_correction_obj.spell_check(text)
     print("turned to:", text)
-=======
-    # TODO: You can add any preprocessing steps here, if needed!
-    # spell_correction_obj = SpellCorrection(all_documents)
-    # text = spell_correction_obj.spell_check(text)
->>>>>>> ab4e92b6
     return text
 
 
@@ -89,7 +72,6 @@
     list
     Retrieved documents with snippet
     """
-<<<<<<< HEAD
     weights = {
         Indexes.STARS: weights[0],
         Indexes.GENRES: weights[1],
@@ -98,13 +80,6 @@
     return search_engine.search(
         query, method, weights, max_results=max_result_count, safe_ranking=True
     )
-=======
-    # weights = ...  # TODO
-    # return search_engine.search(
-    #     query, method, weights, max_results=max_result_count, safe_ranking=True
-    # )
-    return None
->>>>>>> ab4e92b6
 
 
 def get_movie_by_id(id: str, movies_dataset: List[Dict[str, str]]) -> Dict[str, str]:
