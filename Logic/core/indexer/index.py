import time
import os
import json
import copy
from indexes_enum import Indexes


class Index:
    def __init__(self, preprocessed_documents: list):
        """
        Create a class for indexing.
        """

        preprocessed_documents = sorted(preprocessed_documents, key=lambda item: item['id'])

        self.preprocessed_documents = preprocessed_documents

        self.index = {
            Indexes.DOCUMENTS.value: self.index_documents(),
            Indexes.STARS.value: self.index_stars(),
            Indexes.GENRES.value: self.index_genres(),
            Indexes.SUMMARIES.value: self.index_summaries(),
        }

    def index_documents(self):
        """
        Index the documents based on the document ID. In other words, create a dictionary
        where the key is the document ID and the value is the document.

        Returns
        ----------
        dict
            The index of the documents based on the document ID.
        """
        current_index = {}
        for doc in self.preprocessed_documents:
            current_index[doc['id']] = doc

        return current_index

    def index_stars(self):
        """
        Index the documents based on the stars.

        Returns
        ----------
        dict
            The index of the documents based on the stars. You should also store each terms' tf in each document.
            So the index type is: {term: {document_id: tf}}
        """
        current_index = {}
        for doc in self.preprocessed_documents:
            stars = doc['stars']
            terms = []
            for star in stars:
                terms.extend(star.split())
            
            unique_terms = list(set(terms))
            for term in unique_terms:
                if current_index.get(term) is None:
                    current_index[term] = {}
                current_index[term][doc['id']] = terms.count(term)

        return current_index

    def index_genres(self):
        """
        Index the documents based on the genres.

        Returns
        ----------
        dict
            The index of the documents based on the genres. You should also store each terms' tf in each document.
            So the index type is: {term: {document_id: tf}}
        """
        current_index = {}
        for doc in self.preprocessed_documents:
            genres = doc['genres']
            terms = []
            for genre in genres:
                terms.extend(genre.split())
            
            unique_terms = list(set(terms))
            for term in unique_terms:
                if current_index.get(term) is None:
                    current_index[term] = {}
                current_index[term][doc['id']] = terms.count(term)

        return current_index

    def index_summaries(self):
        """
        Index the documents based on the summaries (not first_page_summary).

        Returns
        ----------
        dict
            The index of the documents based on the summaries. You should also store each terms' tf in each document.
            So the index type is: {term: {document_id: tf}}
        """

        current_index = {}
        for doc in self.preprocessed_documents:
            summaries = doc['summaries']
            terms = []
            for summary in summaries:
                terms.extend(summary.split())
            
            unique_terms = list(set(terms))
            for term in unique_terms:
                if current_index.get(term) is None:
                    current_index[term] = {}
                current_index[term][doc['id']] = terms.count(term)
        
        return current_index

    def get_posting_list(self, word: str, index_type: str):
        """
        get posting_list of a word

        Parameters
        ----------
        word: str
            word we want to check
        index_type: str
            type of index we want to check (documents, stars, genres, summaries)

        Return
        ----------
        list
            posting list of the word (you should return the list of document IDs that contain the word and ignore the tf)
        """

        try:
            return self.index[index_type][word].keys()
        except:
            print(f"{word} was not found in index of {index_type}")
            return []

    def add_document_to_index(self, document: dict):
        """
        Add a document to all the indexes

        Parameters
        ----------
        document : dict
            Document to add to all the indexes
        """

        self.preprocessed_documents.append(document)
        self.preprocessed_documents = sorted(self.preprocessed_documents, key=lambda item: item['id'])
        self.index = {
            Indexes.DOCUMENTS.value: self.index_documents(),
            Indexes.STARS.value: self.index_stars(),
            Indexes.GENRES.value: self.index_genres(),
            Indexes.SUMMARIES.value: self.index_summaries(),
        }

    def remove_document_from_index(self, document_id: str):
        """
        Remove a document from all the indexes

        Parameters
        ----------
        document_id : str
            ID of the document to remove from all the indexes
        """

        self.preprocessed_documents = [doc for doc in self.preprocessed_documents if doc['id'] != document_id]
        self.index = {
            Indexes.DOCUMENTS.value: self.index_documents(),
            Indexes.STARS.value: self.index_stars(),
            Indexes.GENRES.value: self.index_genres(),
            Indexes.SUMMARIES.value: self.index_summaries(),
        }

    def check_add_remove_is_correct(self):
        """
        Check if the add and remove is correct
        """

        dummy_document = {
            'id': '100',
            'stars': ['tim', 'henry'],
            'genres': ['drama', 'crime'],
            'summaries': ['good']
        }

        index_before_add = copy.deepcopy(self.index)
        self.add_document_to_index(dummy_document)
        index_after_add = copy.deepcopy(self.index)

        if index_after_add[Indexes.DOCUMENTS.value]['100'] != dummy_document:
            print('Add is incorrect, document')
            return

        if (set(index_after_add[Indexes.STARS.value]['tim']).difference(set(index_before_add[Indexes.STARS.value]['tim']))
                != {dummy_document['id']}):
            print('Add is incorrect, tim')
            return

        if (set(index_after_add[Indexes.STARS.value]['henry']).difference(set(index_before_add[Indexes.STARS.value]['henry']))
                != {dummy_document['id']}):
            print('Add is incorrect, henry')
            return
        if (set(index_after_add[Indexes.GENRES.value]['drama']).difference(set(index_before_add[Indexes.GENRES.value]['drama']))
                != {dummy_document['id']}):
            print('Add is incorrect, drama')
            return

        if (set(index_after_add[Indexes.GENRES.value]['crime']).difference(set(index_before_add[Indexes.GENRES.value]['crime']))
                != {dummy_document['id']}):
            print('Add is incorrect, crime')
            return

        if (set(index_after_add[Indexes.SUMMARIES.value]['good']).difference(set(index_before_add[Indexes.SUMMARIES.value]['good']))
                != {dummy_document['id']}):
            print('Add is incorrect, good')
            return

        print('Add is correct')

        self.remove_document_from_index('100')
        index_after_remove = copy.deepcopy(self.index)

        if index_after_remove == index_before_add:
            print('Remove is correct')
        else:
            print('Remove is incorrect')

    def store_index(self, path: str, index_name: str = None):
        """
        Stores the index in a file (such as a JSON file)

        Parameters
        ----------
        path : str
            Path to store the file
        index_name: str
            name of index we want to store (documents, stars, genres, summaries)
        """

        if not os.path.exists(path):
            os.makedirs(path)

<<<<<<< HEAD
        if index_type is None:
            path = path + 'tiered_index.json'
            with open(path, 'w') as FILE:
                json.dump(self.index, FILE)
            return

        if index_type not in self.index:
            raise ValueError('Invalid index type')

        path = path + index_type + '_index.json'

        with open(path, 'w') as FILE:
            json.dump(self.index[index_type], FILE)
=======
        if index_name not in self.index:
            raise ValueError('Invalid index name')

        # TODO
        pass
>>>>>>> b6ec0abc

    def load_index(self, path: str):
        """
        Loads the index from a file (such as a JSON file)

        Parameters
        ----------
        path : str
            Path to load the file
        """
        with open(path, 'r') as FILE:
            return json.load(FILE)

    def check_if_index_loaded_correctly(self, index_type: str, loaded_index: dict):
        """
        Check if the index is loaded correctly

        Parameters
        ----------
        index_type : str
            Type of index to check (documents, stars, genres, summaries)
        loaded_index : dict
            The loaded index

        Returns
        ----------
        bool
            True if index is loaded correctly, False otherwise
        """

        return self.index[index_type] == loaded_index

    def check_if_indexing_is_good(self, index_type: str, check_word: str = 'good'):
        """
        Checks if the indexing is good. Do not change this function. You can use this
        function to check if your indexing is correct.

        Parameters
        ----------
        index_type : str
            Type of index to check (documents, stars, genres, summaries)
        check_word : str
            The word to check in the index

        Returns
        ----------
        bool
            True if indexing is good, False otherwise
        """

        # brute force to check check_word in the summaries
        start = time.time()
        docs = []
        for document in self.preprocessed_documents:
            if index_type not in document or document[index_type] is None:
                continue

            for field in document[index_type]:
                if check_word in field.split():
                    docs.append(document['id'])
                    break

            # if we have found 3 documents with the word, we can break
            if len(docs) == 3:
                break

        end = time.time()
        brute_force_time = end - start

        # check by getting the posting list of the word
        start = time.time()
        # TODO: based on your implementation, you may need to change the following line
        posting_list = self.get_posting_list(check_word, index_type)

        end = time.time()
        implemented_time = end - start

        print('Brute force time: ', brute_force_time)
        print('Implemented time: ', implemented_time)

        if set(docs).issubset(set(posting_list)):
            print('Indexing is correct')

            if implemented_time <= brute_force_time:
                print('Indexing is good')
                return True
            else:
                print('Indexing is bad')
                return False
        else:
            print('Indexing is wrong')
            return False

# TODO: Run the class with needed parameters, then run check methods and finally report the results of check methods
with open("preprocessed_docs.json", 'r') as FILE:
    docs = json.load(FILE)

index = Index(docs)

# Checks:

index.check_add_remove_is_correct()

index.store_index('index/', 'documents')
print("documents load correctness:", index.check_if_index_loaded_correctly('documents', index.load_index('index/documents_index.json')))
index.store_index('index/', 'stars')
print("stars load correctness:", index.check_if_index_loaded_correctly('stars', index.load_index('index/stars_index.json')))
index.store_index('index/', 'genres')
print("genres load correctness:", index.check_if_index_loaded_correctly('genres', index.load_index('index/genres_index.json')))
index.store_index('index/', 'summaries')
print("summaries load correctness:", index.check_if_index_loaded_correctly('summaries', index.load_index('index/summaries_index.json')))
index.store_index('index/')

print("\033[93m### stars index evaulation:\033[0m")
print(index.check_if_indexing_is_good('stars', 'green'))
print(index.check_if_indexing_is_good('stars', 'gyllenhaal'))

print("\033[93m### genres index evaulation:\033[0m")
print(index.check_if_indexing_is_good('genres', 'sci-fi'))
print(index.check_if_indexing_is_good('genres', 'animation'))

print("\033[93m### summaries index evaulation:\033[0m")
print(index.check_if_indexing_is_good('summaries', 'john'))
print(index.check_if_indexing_is_good('summaries', 'good'))
<|MERGE_RESOLUTION|>--- conflicted
+++ resolved
@@ -1,390 +1,382 @@
-import time
-import os
-import json
-import copy
-from indexes_enum import Indexes
-
-
-class Index:
-    def __init__(self, preprocessed_documents: list):
-        """
-        Create a class for indexing.
-        """
-
-        preprocessed_documents = sorted(preprocessed_documents, key=lambda item: item['id'])
-
-        self.preprocessed_documents = preprocessed_documents
-
-        self.index = {
-            Indexes.DOCUMENTS.value: self.index_documents(),
-            Indexes.STARS.value: self.index_stars(),
-            Indexes.GENRES.value: self.index_genres(),
-            Indexes.SUMMARIES.value: self.index_summaries(),
-        }
-
-    def index_documents(self):
-        """
-        Index the documents based on the document ID. In other words, create a dictionary
-        where the key is the document ID and the value is the document.
-
-        Returns
-        ----------
-        dict
-            The index of the documents based on the document ID.
-        """
-        current_index = {}
-        for doc in self.preprocessed_documents:
-            current_index[doc['id']] = doc
-
-        return current_index
-
-    def index_stars(self):
-        """
-        Index the documents based on the stars.
-
-        Returns
-        ----------
-        dict
-            The index of the documents based on the stars. You should also store each terms' tf in each document.
-            So the index type is: {term: {document_id: tf}}
-        """
-        current_index = {}
-        for doc in self.preprocessed_documents:
-            stars = doc['stars']
-            terms = []
-            for star in stars:
-                terms.extend(star.split())
-            
-            unique_terms = list(set(terms))
-            for term in unique_terms:
-                if current_index.get(term) is None:
-                    current_index[term] = {}
-                current_index[term][doc['id']] = terms.count(term)
-
-        return current_index
-
-    def index_genres(self):
-        """
-        Index the documents based on the genres.
-
-        Returns
-        ----------
-        dict
-            The index of the documents based on the genres. You should also store each terms' tf in each document.
-            So the index type is: {term: {document_id: tf}}
-        """
-        current_index = {}
-        for doc in self.preprocessed_documents:
-            genres = doc['genres']
-            terms = []
-            for genre in genres:
-                terms.extend(genre.split())
-            
-            unique_terms = list(set(terms))
-            for term in unique_terms:
-                if current_index.get(term) is None:
-                    current_index[term] = {}
-                current_index[term][doc['id']] = terms.count(term)
-
-        return current_index
-
-    def index_summaries(self):
-        """
-        Index the documents based on the summaries (not first_page_summary).
-
-        Returns
-        ----------
-        dict
-            The index of the documents based on the summaries. You should also store each terms' tf in each document.
-            So the index type is: {term: {document_id: tf}}
-        """
-
-        current_index = {}
-        for doc in self.preprocessed_documents:
-            summaries = doc['summaries']
-            terms = []
-            for summary in summaries:
-                terms.extend(summary.split())
-            
-            unique_terms = list(set(terms))
-            for term in unique_terms:
-                if current_index.get(term) is None:
-                    current_index[term] = {}
-                current_index[term][doc['id']] = terms.count(term)
-        
-        return current_index
-
-    def get_posting_list(self, word: str, index_type: str):
-        """
-        get posting_list of a word
-
-        Parameters
-        ----------
-        word: str
-            word we want to check
-        index_type: str
-            type of index we want to check (documents, stars, genres, summaries)
-
-        Return
-        ----------
-        list
-            posting list of the word (you should return the list of document IDs that contain the word and ignore the tf)
-        """
-
-        try:
-            return self.index[index_type][word].keys()
-        except:
-            print(f"{word} was not found in index of {index_type}")
-            return []
-
-    def add_document_to_index(self, document: dict):
-        """
-        Add a document to all the indexes
-
-        Parameters
-        ----------
-        document : dict
-            Document to add to all the indexes
-        """
-
-        self.preprocessed_documents.append(document)
-        self.preprocessed_documents = sorted(self.preprocessed_documents, key=lambda item: item['id'])
-        self.index = {
-            Indexes.DOCUMENTS.value: self.index_documents(),
-            Indexes.STARS.value: self.index_stars(),
-            Indexes.GENRES.value: self.index_genres(),
-            Indexes.SUMMARIES.value: self.index_summaries(),
-        }
-
-    def remove_document_from_index(self, document_id: str):
-        """
-        Remove a document from all the indexes
-
-        Parameters
-        ----------
-        document_id : str
-            ID of the document to remove from all the indexes
-        """
-
-        self.preprocessed_documents = [doc for doc in self.preprocessed_documents if doc['id'] != document_id]
-        self.index = {
-            Indexes.DOCUMENTS.value: self.index_documents(),
-            Indexes.STARS.value: self.index_stars(),
-            Indexes.GENRES.value: self.index_genres(),
-            Indexes.SUMMARIES.value: self.index_summaries(),
-        }
-
-    def check_add_remove_is_correct(self):
-        """
-        Check if the add and remove is correct
-        """
-
-        dummy_document = {
-            'id': '100',
-            'stars': ['tim', 'henry'],
-            'genres': ['drama', 'crime'],
-            'summaries': ['good']
-        }
-
-        index_before_add = copy.deepcopy(self.index)
-        self.add_document_to_index(dummy_document)
-        index_after_add = copy.deepcopy(self.index)
-
-        if index_after_add[Indexes.DOCUMENTS.value]['100'] != dummy_document:
-            print('Add is incorrect, document')
-            return
-
-        if (set(index_after_add[Indexes.STARS.value]['tim']).difference(set(index_before_add[Indexes.STARS.value]['tim']))
-                != {dummy_document['id']}):
-            print('Add is incorrect, tim')
-            return
-
-        if (set(index_after_add[Indexes.STARS.value]['henry']).difference(set(index_before_add[Indexes.STARS.value]['henry']))
-                != {dummy_document['id']}):
-            print('Add is incorrect, henry')
-            return
-        if (set(index_after_add[Indexes.GENRES.value]['drama']).difference(set(index_before_add[Indexes.GENRES.value]['drama']))
-                != {dummy_document['id']}):
-            print('Add is incorrect, drama')
-            return
-
-        if (set(index_after_add[Indexes.GENRES.value]['crime']).difference(set(index_before_add[Indexes.GENRES.value]['crime']))
-                != {dummy_document['id']}):
-            print('Add is incorrect, crime')
-            return
-
-        if (set(index_after_add[Indexes.SUMMARIES.value]['good']).difference(set(index_before_add[Indexes.SUMMARIES.value]['good']))
-                != {dummy_document['id']}):
-            print('Add is incorrect, good')
-            return
-
-        print('Add is correct')
-
-        self.remove_document_from_index('100')
-        index_after_remove = copy.deepcopy(self.index)
-
-        if index_after_remove == index_before_add:
-            print('Remove is correct')
-        else:
-            print('Remove is incorrect')
-
-    def store_index(self, path: str, index_name: str = None):
-        """
-        Stores the index in a file (such as a JSON file)
-
-        Parameters
-        ----------
-        path : str
-            Path to store the file
-        index_name: str
-            name of index we want to store (documents, stars, genres, summaries)
-        """
-
-        if not os.path.exists(path):
-            os.makedirs(path)
-
-<<<<<<< HEAD
-        if index_type is None:
-            path = path + 'tiered_index.json'
-            with open(path, 'w') as FILE:
-                json.dump(self.index, FILE)
-            return
-
-        if index_type not in self.index:
-            raise ValueError('Invalid index type')
-
-        path = path + index_type + '_index.json'
-
-        with open(path, 'w') as FILE:
-            json.dump(self.index[index_type], FILE)
-=======
-        if index_name not in self.index:
-            raise ValueError('Invalid index name')
-
-        # TODO
-        pass
->>>>>>> b6ec0abc
-
-    def load_index(self, path: str):
-        """
-        Loads the index from a file (such as a JSON file)
-
-        Parameters
-        ----------
-        path : str
-            Path to load the file
-        """
-        with open(path, 'r') as FILE:
-            return json.load(FILE)
-
-    def check_if_index_loaded_correctly(self, index_type: str, loaded_index: dict):
-        """
-        Check if the index is loaded correctly
-
-        Parameters
-        ----------
-        index_type : str
-            Type of index to check (documents, stars, genres, summaries)
-        loaded_index : dict
-            The loaded index
-
-        Returns
-        ----------
-        bool
-            True if index is loaded correctly, False otherwise
-        """
-
-        return self.index[index_type] == loaded_index
-
-    def check_if_indexing_is_good(self, index_type: str, check_word: str = 'good'):
-        """
-        Checks if the indexing is good. Do not change this function. You can use this
-        function to check if your indexing is correct.
-
-        Parameters
-        ----------
-        index_type : str
-            Type of index to check (documents, stars, genres, summaries)
-        check_word : str
-            The word to check in the index
-
-        Returns
-        ----------
-        bool
-            True if indexing is good, False otherwise
-        """
-
-        # brute force to check check_word in the summaries
-        start = time.time()
-        docs = []
-        for document in self.preprocessed_documents:
-            if index_type not in document or document[index_type] is None:
-                continue
-
-            for field in document[index_type]:
-                if check_word in field.split():
-                    docs.append(document['id'])
-                    break
-
-            # if we have found 3 documents with the word, we can break
-            if len(docs) == 3:
-                break
-
-        end = time.time()
-        brute_force_time = end - start
-
-        # check by getting the posting list of the word
-        start = time.time()
-        # TODO: based on your implementation, you may need to change the following line
-        posting_list = self.get_posting_list(check_word, index_type)
-
-        end = time.time()
-        implemented_time = end - start
-
-        print('Brute force time: ', brute_force_time)
-        print('Implemented time: ', implemented_time)
-
-        if set(docs).issubset(set(posting_list)):
-            print('Indexing is correct')
-
-            if implemented_time <= brute_force_time:
-                print('Indexing is good')
-                return True
-            else:
-                print('Indexing is bad')
-                return False
-        else:
-            print('Indexing is wrong')
-            return False
-
-# TODO: Run the class with needed parameters, then run check methods and finally report the results of check methods
-with open("preprocessed_docs.json", 'r') as FILE:
-    docs = json.load(FILE)
-
-index = Index(docs)
-
-# Checks:
-
-index.check_add_remove_is_correct()
-
-index.store_index('index/', 'documents')
-print("documents load correctness:", index.check_if_index_loaded_correctly('documents', index.load_index('index/documents_index.json')))
-index.store_index('index/', 'stars')
-print("stars load correctness:", index.check_if_index_loaded_correctly('stars', index.load_index('index/stars_index.json')))
-index.store_index('index/', 'genres')
-print("genres load correctness:", index.check_if_index_loaded_correctly('genres', index.load_index('index/genres_index.json')))
-index.store_index('index/', 'summaries')
-print("summaries load correctness:", index.check_if_index_loaded_correctly('summaries', index.load_index('index/summaries_index.json')))
-index.store_index('index/')
-
-print("\033[93m### stars index evaulation:\033[0m")
-print(index.check_if_indexing_is_good('stars', 'green'))
-print(index.check_if_indexing_is_good('stars', 'gyllenhaal'))
-
-print("\033[93m### genres index evaulation:\033[0m")
-print(index.check_if_indexing_is_good('genres', 'sci-fi'))
-print(index.check_if_indexing_is_good('genres', 'animation'))
-
-print("\033[93m### summaries index evaulation:\033[0m")
-print(index.check_if_indexing_is_good('summaries', 'john'))
-print(index.check_if_indexing_is_good('summaries', 'good'))
+import time
+import os
+import json
+import copy
+from indexes_enum import Indexes
+
+
+class Index:
+    def __init__(self, preprocessed_documents: list):
+        """
+        Create a class for indexing.
+        """
+
+        preprocessed_documents = sorted(preprocessed_documents, key=lambda item: item['id'])
+
+        self.preprocessed_documents = preprocessed_documents
+
+        self.index = {
+            Indexes.DOCUMENTS.value: self.index_documents(),
+            Indexes.STARS.value: self.index_stars(),
+            Indexes.GENRES.value: self.index_genres(),
+            Indexes.SUMMARIES.value: self.index_summaries(),
+        }
+
+    def index_documents(self):
+        """
+        Index the documents based on the document ID. In other words, create a dictionary
+        where the key is the document ID and the value is the document.
+
+        Returns
+        ----------
+        dict
+            The index of the documents based on the document ID.
+        """
+        current_index = {}
+        for doc in self.preprocessed_documents:
+            current_index[doc['id']] = doc
+
+        return current_index
+
+    def index_stars(self):
+        """
+        Index the documents based on the stars.
+
+        Returns
+        ----------
+        dict
+            The index of the documents based on the stars. You should also store each terms' tf in each document.
+            So the index type is: {term: {document_id: tf}}
+        """
+        current_index = {}
+        for doc in self.preprocessed_documents:
+            stars = doc['stars']
+            terms = []
+            for star in stars:
+                terms.extend(star.split())
+            
+            unique_terms = list(set(terms))
+            for term in unique_terms:
+                if current_index.get(term) is None:
+                    current_index[term] = {}
+                current_index[term][doc['id']] = terms.count(term)
+
+        return current_index
+
+    def index_genres(self):
+        """
+        Index the documents based on the genres.
+
+        Returns
+        ----------
+        dict
+            The index of the documents based on the genres. You should also store each terms' tf in each document.
+            So the index type is: {term: {document_id: tf}}
+        """
+        current_index = {}
+        for doc in self.preprocessed_documents:
+            genres = doc['genres']
+            terms = []
+            for genre in genres:
+                terms.extend(genre.split())
+            
+            unique_terms = list(set(terms))
+            for term in unique_terms:
+                if current_index.get(term) is None:
+                    current_index[term] = {}
+                current_index[term][doc['id']] = terms.count(term)
+
+        return current_index
+
+    def index_summaries(self):
+        """
+        Index the documents based on the summaries (not first_page_summary).
+
+        Returns
+        ----------
+        dict
+            The index of the documents based on the summaries. You should also store each terms' tf in each document.
+            So the index type is: {term: {document_id: tf}}
+        """
+
+        current_index = {}
+        for doc in self.preprocessed_documents:
+            summaries = doc['summaries']
+            terms = []
+            for summary in summaries:
+                terms.extend(summary.split())
+            
+            unique_terms = list(set(terms))
+            for term in unique_terms:
+                if current_index.get(term) is None:
+                    current_index[term] = {}
+                current_index[term][doc['id']] = terms.count(term)
+        
+        return current_index
+
+    def get_posting_list(self, word: str, index_type: str):
+        """
+        get posting_list of a word
+
+        Parameters
+        ----------
+        word: str
+            word we want to check
+        index_type: str
+            type of index we want to check (documents, stars, genres, summaries)
+
+        Return
+        ----------
+        list
+            posting list of the word (you should return the list of document IDs that contain the word and ignore the tf)
+        """
+
+        try:
+            return self.index[index_type][word].keys()
+        except:
+            print(f"{word} was not found in index of {index_type}")
+            return []
+
+    def add_document_to_index(self, document: dict):
+        """
+        Add a document to all the indexes
+
+        Parameters
+        ----------
+        document : dict
+            Document to add to all the indexes
+        """
+
+        self.preprocessed_documents.append(document)
+        self.preprocessed_documents = sorted(self.preprocessed_documents, key=lambda item: item['id'])
+        self.index = {
+            Indexes.DOCUMENTS.value: self.index_documents(),
+            Indexes.STARS.value: self.index_stars(),
+            Indexes.GENRES.value: self.index_genres(),
+            Indexes.SUMMARIES.value: self.index_summaries(),
+        }
+
+    def remove_document_from_index(self, document_id: str):
+        """
+        Remove a document from all the indexes
+
+        Parameters
+        ----------
+        document_id : str
+            ID of the document to remove from all the indexes
+        """
+
+        self.preprocessed_documents = [doc for doc in self.preprocessed_documents if doc['id'] != document_id]
+        self.index = {
+            Indexes.DOCUMENTS.value: self.index_documents(),
+            Indexes.STARS.value: self.index_stars(),
+            Indexes.GENRES.value: self.index_genres(),
+            Indexes.SUMMARIES.value: self.index_summaries(),
+        }
+
+    def check_add_remove_is_correct(self):
+        """
+        Check if the add and remove is correct
+        """
+
+        dummy_document = {
+            'id': '100',
+            'stars': ['tim', 'henry'],
+            'genres': ['drama', 'crime'],
+            'summaries': ['good']
+        }
+
+        index_before_add = copy.deepcopy(self.index)
+        self.add_document_to_index(dummy_document)
+        index_after_add = copy.deepcopy(self.index)
+
+        if index_after_add[Indexes.DOCUMENTS.value]['100'] != dummy_document:
+            print('Add is incorrect, document')
+            return
+
+        if (set(index_after_add[Indexes.STARS.value]['tim']).difference(set(index_before_add[Indexes.STARS.value]['tim']))
+                != {dummy_document['id']}):
+            print('Add is incorrect, tim')
+            return
+
+        if (set(index_after_add[Indexes.STARS.value]['henry']).difference(set(index_before_add[Indexes.STARS.value]['henry']))
+                != {dummy_document['id']}):
+            print('Add is incorrect, henry')
+            return
+        if (set(index_after_add[Indexes.GENRES.value]['drama']).difference(set(index_before_add[Indexes.GENRES.value]['drama']))
+                != {dummy_document['id']}):
+            print('Add is incorrect, drama')
+            return
+
+        if (set(index_after_add[Indexes.GENRES.value]['crime']).difference(set(index_before_add[Indexes.GENRES.value]['crime']))
+                != {dummy_document['id']}):
+            print('Add is incorrect, crime')
+            return
+
+        if (set(index_after_add[Indexes.SUMMARIES.value]['good']).difference(set(index_before_add[Indexes.SUMMARIES.value]['good']))
+                != {dummy_document['id']}):
+            print('Add is incorrect, good')
+            return
+
+        print('Add is correct')
+
+        self.remove_document_from_index('100')
+        index_after_remove = copy.deepcopy(self.index)
+
+        if index_after_remove == index_before_add:
+            print('Remove is correct')
+        else:
+            print('Remove is incorrect')
+
+    def store_index(self, path: str, index_name: str = None):
+        """
+        Stores the index in a file (such as a JSON file)
+
+        Parameters
+        ----------
+        path : str
+            Path to store the file
+        index_name: str
+            name of index we want to store (documents, stars, genres, summaries)
+        """
+
+        if not os.path.exists(path):
+            os.makedirs(path)
+
+        if index_type is None:
+            path = path + 'tiered_index.json'
+            with open(path, 'w') as FILE:
+                json.dump(self.index, FILE)
+            return
+
+        if index_type not in self.index:
+            raise ValueError('Invalid index type')
+
+        path = path + index_type + '_index.json'
+
+        with open(path, 'w') as FILE:
+            json.dump(self.index[index_type], FILE)
+
+    def load_index(self, path: str):
+        """
+        Loads the index from a file (such as a JSON file)
+
+        Parameters
+        ----------
+        path : str
+            Path to load the file
+        """
+        with open(path, 'r') as FILE:
+            return json.load(FILE)
+
+    def check_if_index_loaded_correctly(self, index_type: str, loaded_index: dict):
+        """
+        Check if the index is loaded correctly
+
+        Parameters
+        ----------
+        index_type : str
+            Type of index to check (documents, stars, genres, summaries)
+        loaded_index : dict
+            The loaded index
+
+        Returns
+        ----------
+        bool
+            True if index is loaded correctly, False otherwise
+        """
+
+        return self.index[index_type] == loaded_index
+
+    def check_if_indexing_is_good(self, index_type: str, check_word: str = 'good'):
+        """
+        Checks if the indexing is good. Do not change this function. You can use this
+        function to check if your indexing is correct.
+
+        Parameters
+        ----------
+        index_type : str
+            Type of index to check (documents, stars, genres, summaries)
+        check_word : str
+            The word to check in the index
+
+        Returns
+        ----------
+        bool
+            True if indexing is good, False otherwise
+        """
+
+        # brute force to check check_word in the summaries
+        start = time.time()
+        docs = []
+        for document in self.preprocessed_documents:
+            if index_type not in document or document[index_type] is None:
+                continue
+
+            for field in document[index_type]:
+                if check_word in field.split():
+                    docs.append(document['id'])
+                    break
+
+            # if we have found 3 documents with the word, we can break
+            if len(docs) == 3:
+                break
+
+        end = time.time()
+        brute_force_time = end - start
+
+        # check by getting the posting list of the word
+        start = time.time()
+        # TODO: based on your implementation, you may need to change the following line
+        posting_list = self.get_posting_list(check_word, index_type)
+
+        end = time.time()
+        implemented_time = end - start
+
+        print('Brute force time: ', brute_force_time)
+        print('Implemented time: ', implemented_time)
+
+        if set(docs).issubset(set(posting_list)):
+            print('Indexing is correct')
+
+            if implemented_time <= brute_force_time:
+                print('Indexing is good')
+                return True
+            else:
+                print('Indexing is bad')
+                return False
+        else:
+            print('Indexing is wrong')
+            return False
+
+# TODO: Run the class with needed parameters, then run check methods and finally report the results of check methods
+with open("preprocessed_docs.json", 'r') as FILE:
+    docs = json.load(FILE)
+
+index = Index(docs)
+
+# Checks:
+
+index.check_add_remove_is_correct()
+
+index.store_index('index/', 'documents')
+print("documents load correctness:", index.check_if_index_loaded_correctly('documents', index.load_index('index/documents_index.json')))
+index.store_index('index/', 'stars')
+print("stars load correctness:", index.check_if_index_loaded_correctly('stars', index.load_index('index/stars_index.json')))
+index.store_index('index/', 'genres')
+print("genres load correctness:", index.check_if_index_loaded_correctly('genres', index.load_index('index/genres_index.json')))
+index.store_index('index/', 'summaries')
+print("summaries load correctness:", index.check_if_index_loaded_correctly('summaries', index.load_index('index/summaries_index.json')))
+index.store_index('index/')
+
+print("\033[93m### stars index evaulation:\033[0m")
+print(index.check_if_indexing_is_good('stars', 'green'))
+print(index.check_if_indexing_is_good('stars', 'gyllenhaal'))
+
+print("\033[93m### genres index evaulation:\033[0m")
+print(index.check_if_indexing_is_good('genres', 'sci-fi'))
+print(index.check_if_indexing_is_good('genres', 'animation'))
+
+print("\033[93m### summaries index evaulation:\033[0m")
+print(index.check_if_indexing_is_good('summaries', 'john'))
+print(index.check_if_indexing_is_good('summaries', 'good'))