import json
import numpy as np
<<<<<<< HEAD
from .preprocess import Preprocessor
from .scorer import Scorer
from .indexer.indexes_enum import Indexes, Index_types
from .indexer.index_reader import Index_reader
=======
from .utility import Preprocessor, Scorer
from .indexer import Indexes, Index_types, Index_reader
>>>>>>> ab4e92b6


class SearchEngine:
    def __init__(self):
        """
        Initializes the search engine.

        """
<<<<<<< HEAD
        path = 'index/'
        self.document_indexes = {
            Indexes.STARS: Index_reader(path, Indexes.STARS).index,
            Indexes.GENRES: Index_reader(path, Indexes.GENRES).index,
            Indexes.SUMMARIES: Index_reader(path, Indexes.SUMMARIES).index
        }
        self.tiered_index = {
            Indexes.STARS: Index_reader(path, Indexes.STARS, Index_types.TIERED).index,
            Indexes.GENRES: Index_reader(path, Indexes.GENRES, Index_types.TIERED).index,
            Indexes.SUMMARIES: Index_reader(path, Indexes.SUMMARIES, Index_types.TIERED).index
        }
        self.document_lengths_index = {
            Indexes.STARS: Index_reader(path, Indexes.STARS, Index_types.DOCUMENT_LENGTH).index,
            Indexes.GENRES: Index_reader(path, Indexes.GENRES, Index_types.DOCUMENT_LENGTH).index,
            Indexes.SUMMARIES: Index_reader(path, Indexes.SUMMARIES, Index_types.DOCUMENT_LENGTH).index
        }
        self.metadata_index = Index_reader(path, Indexes.DOCUMENTS, Index_types.METADATA).index

    def search(self, query, method, weights, safe_ranking = True, max_results=10):
=======
        path = "/index"
        self.document_indexes = {
            Indexes.STARS: Index_reader(path, Indexes.STARS),
            Indexes.GENRES: Index_reader(path, Indexes.GENRES),
            Indexes.SUMMARIES: Index_reader(path, Indexes.SUMMARIES),
        }
        self.tiered_index = {
            Indexes.STARS: Index_reader(path, Indexes.STARS, Index_types.TIERED),
            Indexes.GENRES: Index_reader(path, Indexes.GENRES, Index_types.TIERED),
            Indexes.SUMMARIES: Index_reader(
                path, Indexes.SUMMARIES, Index_types.TIERED
            ),
        }
        self.document_lengths_index = {
            Indexes.STARS: Index_reader(
                path, Indexes.STARS, Index_types.DOCUMENT_LENGTH
            ),
            Indexes.GENRES: Index_reader(
                path, Indexes.GENRES, Index_types.DOCUMENT_LENGTH
            ),
            Indexes.SUMMARIES: Index_reader(
                path, Indexes.SUMMARIES, Index_types.DOCUMENT_LENGTH
            ),
        }
        self.metadata_index = Index_reader(
            path, Indexes.DOCUMENTS, Index_types.METADATA
        )

    def search(
        self,
        query,
        method,
        weights,
        safe_ranking=True,
        max_results=10,
        smoothing_method=None,
        alpha=0.5,
        lamda=0.5,
    ):
>>>>>>> ab4e92b6
        """
        searches for the query in the indexes.

        Parameters
        ----------
        query : str
            The query to search for.
        method : str ((n|l)(n|t)(n|c).(n|l)(n|t)(n|c)) | OkapiBM25 | Unigram
            The method to use for searching.
        weights: dict
            The weights of the fields.
        safe_ranking : bool
            If True, the search engine will search in whole index and then rank the results.
            If False, the search engine will search in tiered index.
        max_results : int
            The maximum number of results to return. If None, all results are returned.
        smoothing_method : str (bayes | naive | mixture)
            The method used for smoothing the probabilities in the unigram model.
        alpha : float, optional
            The parameter used in bayesian smoothing method. Defaults to 0.5.
        lamda : float, optional
            The parameter used in some smoothing methods to balance between the document
            probability and the collection probability. Defaults to 0.5.

        Returns
        -------
        list
            A list of tuples containing the document IDs and their scores sorted by their scores.
        """
        preprocessor = Preprocessor([query])
        query = preprocessor.preprocess()[0]

        scores = {}
        if method == "unigram":
            self.find_scores_with_unigram_model(
                query, smoothing_method, weights, scores, alpha, lamda
            )
        elif safe_ranking:
            self.find_scores_with_safe_ranking(query, method, weights, scores)
        else:
            self.find_scores_with_unsafe_ranking(
                query, method, weights, max_results, scores
            )

        final_scores = {}
    
        self.aggregate_scores(weights, scores, final_scores)

        result = sorted(final_scores.items(), key=lambda x: x[1], reverse=True)
        if max_results is not None:
            result = result[:max_results]

        return result

    def aggregate_scores(self, weights, scores, final_scores):
        """
        Aggregates the scores of the fields.

        Parameters
        ----------
        weights : dict
            The weights of the fields.
        scores : dict
            The scores of the fields.
        final_scores : dict
            The final scores of the documents.
        """

        all_docs = []
        for field in scores:
            all_docs.extend(scores[field].keys())
        all_docs = list(set(all_docs))
        # print(all_docs)

        # print(scores)
        for doc in all_docs:
            score = 0
            for field in weights:
                if scores[field].get(doc) is None:
                    continue
                score += weights[field] * scores[field][doc]
            final_scores[doc] = score

    def find_scores_with_unsafe_ranking(
        self, query, method, weights, max_results, scores
    ):
        """
        Finds the scores of the documents using the unsafe ranking method using the tiered index.

        Parameters
        ----------
        query: List[str]
            The query to be scored
        method : str ((n|l)(n|t)(n|c).(n|l)(n|t)(n|c)) | OkapiBM25
            The method to use for searching.
        weights: dict
            The weights of the fields.
        max_results : int
            The maximum number of results to return.
        scores : dict
            The scores of the documents.
        """
        for field in weights:
<<<<<<< HEAD
            scores[field] = {}
        for tier in ["first_tier", "second_tier", "third_tier"]:
            for field in weights:
                scorer = Scorer(self.tiered_index[field][tier], self.metadata_index['document_count'])
                if method == 'OkapiBM25':
                    new_score = scorer.compute_socres_with_okapi_bm25(query, 
                                                                        self.metadata_index['average_document_length'][field.value],
                                                                        self.document_lengths_index[field])
                    scores[field] = self.merge_scores(scores[field], new_score)
                else:
                    new_score = scorer.compute_scores_with_vector_space_model(query, method)
                    scores[field] = self.merge_scores(scores[field], new_score)                
=======
            for tier in ["first_tier", "second_tier", "third_tier"]:
                # TODO
                pass
>>>>>>> ab4e92b6

    def find_scores_with_safe_ranking(self, query, method, weights, scores):
        """
        Finds the scores of the documents using the safe ranking method.

        Parameters
        ----------
        query: List[str]
            The query to be scored
        method : str ((n|l)(n|t)(n|c).(n|l)(n|t)(n|c)) | OkapiBM25
            The method to use for searching.
        weights: dict
            The weights of the fields.
        scores : dict
            The scores of the documents.
        """
        for field in weights:
<<<<<<< HEAD
            scorer = Scorer(self.document_indexes[field], self.metadata_index['document_count'])
            if method == 'OkapiBM25':
                scores[field] = scorer.compute_socres_with_okapi_bm25(query, 
                                                                      self.metadata_index['average_document_length'][field.value],
                                                                      self.document_lengths_index[field])
            else:
                scores[field] = scorer.compute_scores_with_vector_space_model(query, method)

=======
            # TODO
            pass
>>>>>>> ab4e92b6

    def find_scores_with_unigram_model(
        self, query, smoothing_method, weights, scores, alpha=0.5, lamda=0.5
    ):
        """
        Calculates the scores for each document based on the unigram model.

        Parameters
        ----------
        query : str
            The query to search for.
        smoothing_method : str (bayes | naive | mixture)
            The method used for smoothing the probabilities in the unigram model.
        weights : dict
            A dictionary mapping each field (e.g., 'stars', 'genres', 'summaries') to its weight in the final score. Fields with a weight of 0 are ignored.
        scores : dict
            The scores of the documents.
        alpha : float, optional
            The parameter used in bayesian smoothing method. Defaults to 0.5.
        lamda : float, optional
            The parameter used in some smoothing methods to balance between the document
            probability and the collection probability. Defaults to 0.5.
        """
        # TODO
        pass

    def merge_scores(self, scores1, scores2):
        """
        Merges two dictionaries of scores.

        Parameters
        ----------
        scores1 : dict
            The first dictionary of scores.
        scores2 : dict
            The second dictionary of scores.

        Returns
        -------
        dict
            The merged dictionary of scores.
        """

<<<<<<< HEAD
        final_scores = {}
        for doc in scores1:
            if final_scores.get(doc) is None:
                final_scores[doc] = 0
            final_scores[doc] += scores1[doc]
        for doc in scores2:
            if final_scores.get(doc) is None:
                final_scores[doc] = 0
            final_scores[doc] += scores2[doc]
        return final_scores
=======
        # TODO
>>>>>>> ab4e92b6


if __name__ == "__main__":
    search_engine = SearchEngine()
    query = "spider man in wonderland"
    method = "lnc.ltc"
<<<<<<< HEAD
    weights = {
        Indexes.STARS: 1,
        Indexes.GENRES: 1,
        Indexes.SUMMARIES: 1
    }
    result = search_engine.search(query, method, weights, safe_ranking=False)

    print(result)
=======
    weights = {Indexes.STARS: 1, Indexes.GENRES: 1, Indexes.SUMMARIES: 1}
    result = search_engine.search(query, method, weights)
>>>>>>> ab4e92b6

    with open('IMDB_Crawled.json') as FILE:
        data = json.load(FILE)
    for res in result:
        for movie in data:
            if movie['id'] == res[0]:
                print(movie['title'])
                break<|MERGE_RESOLUTION|>--- conflicted
+++ resolved
@@ -1,14 +1,11 @@
 import json
 import numpy as np
-<<<<<<< HEAD
 from .preprocess import Preprocessor
 from .scorer import Scorer
 from .indexer.indexes_enum import Indexes, Index_types
 from .indexer.index_reader import Index_reader
-=======
 from .utility import Preprocessor, Scorer
 from .indexer import Indexes, Index_types, Index_reader
->>>>>>> ab4e92b6
 
 
 class SearchEngine:
@@ -17,8 +14,7 @@
         Initializes the search engine.
 
         """
-<<<<<<< HEAD
-        path = 'index/'
+        path = "index/"
         self.document_indexes = {
             Indexes.STARS: Index_reader(path, Indexes.STARS).index,
             Indexes.GENRES: Index_reader(path, Indexes.GENRES).index,
@@ -36,36 +32,6 @@
         }
         self.metadata_index = Index_reader(path, Indexes.DOCUMENTS, Index_types.METADATA).index
 
-    def search(self, query, method, weights, safe_ranking = True, max_results=10):
-=======
-        path = "/index"
-        self.document_indexes = {
-            Indexes.STARS: Index_reader(path, Indexes.STARS),
-            Indexes.GENRES: Index_reader(path, Indexes.GENRES),
-            Indexes.SUMMARIES: Index_reader(path, Indexes.SUMMARIES),
-        }
-        self.tiered_index = {
-            Indexes.STARS: Index_reader(path, Indexes.STARS, Index_types.TIERED),
-            Indexes.GENRES: Index_reader(path, Indexes.GENRES, Index_types.TIERED),
-            Indexes.SUMMARIES: Index_reader(
-                path, Indexes.SUMMARIES, Index_types.TIERED
-            ),
-        }
-        self.document_lengths_index = {
-            Indexes.STARS: Index_reader(
-                path, Indexes.STARS, Index_types.DOCUMENT_LENGTH
-            ),
-            Indexes.GENRES: Index_reader(
-                path, Indexes.GENRES, Index_types.DOCUMENT_LENGTH
-            ),
-            Indexes.SUMMARIES: Index_reader(
-                path, Indexes.SUMMARIES, Index_types.DOCUMENT_LENGTH
-            ),
-        }
-        self.metadata_index = Index_reader(
-            path, Indexes.DOCUMENTS, Index_types.METADATA
-        )
-
     def search(
         self,
         query,
@@ -77,7 +43,6 @@
         alpha=0.5,
         lamda=0.5,
     ):
->>>>>>> ab4e92b6
         """
         searches for the query in the indexes.
 
@@ -161,9 +126,7 @@
                 score += weights[field] * scores[field][doc]
             final_scores[doc] = score
 
-    def find_scores_with_unsafe_ranking(
-        self, query, method, weights, max_results, scores
-    ):
+    def find_scores_with_unsafe_ranking(self, query, method, weights, max_results, scores):
         """
         Finds the scores of the documents using the unsafe ranking method using the tiered index.
 
@@ -181,7 +144,6 @@
             The scores of the documents.
         """
         for field in weights:
-<<<<<<< HEAD
             scores[field] = {}
         for tier in ["first_tier", "second_tier", "third_tier"]:
             for field in weights:
@@ -194,11 +156,6 @@
                 else:
                     new_score = scorer.compute_scores_with_vector_space_model(query, method)
                     scores[field] = self.merge_scores(scores[field], new_score)                
-=======
-            for tier in ["first_tier", "second_tier", "third_tier"]:
-                # TODO
-                pass
->>>>>>> ab4e92b6
 
     def find_scores_with_safe_ranking(self, query, method, weights, scores):
         """
@@ -216,7 +173,6 @@
             The scores of the documents.
         """
         for field in weights:
-<<<<<<< HEAD
             scorer = Scorer(self.document_indexes[field], self.metadata_index['document_count'])
             if method == 'OkapiBM25':
                 scores[field] = scorer.compute_socres_with_okapi_bm25(query, 
@@ -225,35 +181,6 @@
             else:
                 scores[field] = scorer.compute_scores_with_vector_space_model(query, method)
 
-=======
-            # TODO
-            pass
->>>>>>> ab4e92b6
-
-    def find_scores_with_unigram_model(
-        self, query, smoothing_method, weights, scores, alpha=0.5, lamda=0.5
-    ):
-        """
-        Calculates the scores for each document based on the unigram model.
-
-        Parameters
-        ----------
-        query : str
-            The query to search for.
-        smoothing_method : str (bayes | naive | mixture)
-            The method used for smoothing the probabilities in the unigram model.
-        weights : dict
-            A dictionary mapping each field (e.g., 'stars', 'genres', 'summaries') to its weight in the final score. Fields with a weight of 0 are ignored.
-        scores : dict
-            The scores of the documents.
-        alpha : float, optional
-            The parameter used in bayesian smoothing method. Defaults to 0.5.
-        lamda : float, optional
-            The parameter used in some smoothing methods to balance between the document
-            probability and the collection probability. Defaults to 0.5.
-        """
-        # TODO
-        pass
 
     def merge_scores(self, scores1, scores2):
         """
@@ -272,7 +199,6 @@
             The merged dictionary of scores.
         """
 
-<<<<<<< HEAD
         final_scores = {}
         for doc in scores1:
             if final_scores.get(doc) is None:
@@ -283,16 +209,12 @@
                 final_scores[doc] = 0
             final_scores[doc] += scores2[doc]
         return final_scores
-=======
-        # TODO
->>>>>>> ab4e92b6
 
 
 if __name__ == "__main__":
     search_engine = SearchEngine()
     query = "spider man in wonderland"
     method = "lnc.ltc"
-<<<<<<< HEAD
     weights = {
         Indexes.STARS: 1,
         Indexes.GENRES: 1,
@@ -301,10 +223,6 @@
     result = search_engine.search(query, method, weights, safe_ranking=False)
 
     print(result)
-=======
-    weights = {Indexes.STARS: 1, Indexes.GENRES: 1, Indexes.SUMMARIES: 1}
-    result = search_engine.search(query, method, weights)
->>>>>>> ab4e92b6
 
     with open('IMDB_Crawled.json') as FILE:
         data = json.load(FILE)
